--- conflicted
+++ resolved
@@ -28,26 +28,7 @@
 
 let telemetryLogger: TelemetryLogger
 
-<<<<<<< HEAD
-enum Notification {
-    // Connection Status Updates
-    MatlabConnectionClientUpdate = 'matlab/connection/update/client',
-    MatlabConnectionServerUpdate = 'matlab/connection/update/server',
-
-    // Errors
-    MatlabLaunchFailed = 'matlab/launchfailed',
-    MatlabFeatureUnavailable = 'feature/needsmatlab',
-    MatlabFeatureUnavailableNoMatlab = 'feature/needsmatlab/nomatlab',
-
-    // Telemetry
-    LogTelemetryData = 'telemetry/logdata'
-}
-=======
-let mvm: MVM;
-let terminalService: TerminalService;
-let executionCommandProvider: ExecutionCommandProvider;
-
->>>>>>> 060dd58b
+
 export async function activate (context: vscode.ExtensionContext): Promise<void> {
     let timeout: NodeJS.Timer | undefined
 
